--- conflicted
+++ resolved
@@ -28,7 +28,7 @@
     return file_creation_timestamp
 
 
-class GenericGwfFrameFileDataSource(StreamingInferenceProcess):
+class AsyncGwfReader(StreamingInferenceProcess):
     def __init__(
         self,
         input_pattern: str,
@@ -36,7 +36,7 @@
         update_size: int,
         sample_rate: float,
         preproc_file: str,
-        name: typing.Optional[str] = None
+        name: typing.Osptional[str] = None
     ):
         self.input_pattern = input_pattern
         self.channels = channels
@@ -109,18 +109,8 @@
         return data
 
 
-class StreamingGwfFrameFileDataSource(GenericGwfFrameFileDataSource):
+class StreamingGwfFrameFileDataSource(AsyncGwfReader):
     def _get_data(self):
-<<<<<<< HEAD
-=======
-        # if we've never loaded a frame, initialize
-        # some parameters, using the latest timestamp
-        # in the indicated directory to begin
-        if self._idx is None:
-            self._idx = 0
-            self._t0 = _get_initial_timestamp(self.input_pattern)
-
->>>>>>> aacd3167
         start = self._idx * self.update_size
         stop = (self._idx + 1) * self.update_size
 
@@ -175,7 +165,7 @@
                 time.sleep(1e-6)
 
 
-class GwfFrameFileDataSource(GenericGwfFrameFileDataSource):
+class GwfFrameFileDataSource(AsyncGwfReader):
     def __init__(
         self,
         input_pattern: str,
